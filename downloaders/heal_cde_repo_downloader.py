--- conflicted
+++ resolved
@@ -162,11 +162,11 @@
         elif title.endswith('-copyright_statement.docx'):
             crf_id = title[0:-25]
         elif title.endswith('-copyright-statement.pdf'):
-<<<<<<< HEAD
             crf_id = title[0:-25]
-=======
+        elif title.endswith('-copyright_statement.docx'):
+            crf_id = title[0:-25]
+        elif title.endswith('-copyright-statement.pdf'):
             crf_id = title[0:-24]
->>>>>>> bd319cb8
         elif title.endswith('-copyright-statement_.docx'):
             crf_id = title[0:-26]
         elif title.endswith('-copyright-statment.docx'):
@@ -174,6 +174,8 @@
         elif title.endswith('-copyright-statement-pediatric.docx'):
             crf_id = title[0:-35]
         elif title.endswith('-crf.docx'):
+            crf_id = title[0:-9]
+        elif title.endswith('-cde.docx'):
             crf_id = title[0:-9]
         elif title.endswith('-cde.docx'):
             crf_id = title[0:-9]
@@ -361,9 +363,7 @@
             for lang in files_by_lang:
                 graph.add_node_attribute('HEALCDE:' + crf_id, f"files-{lang}", list(files_by_lang[lang]))
 
-<<<<<<< HEAD
-=======
-        # Step 4. Add studies.
+        # Step 5. Add studies.
         for study_mappings in map(lambda f: f['studies'], files):
             for (hdp_id, sources) in study_mappings.items():
                 # Create the HEAL CDE STUDY mapping edges.
@@ -391,7 +391,6 @@
                 graph.add_node_attribute('HEALDATAPLATFORM:' + hdp_id, 'category', ['biolink:Study'])
                 graph.add_node_attribute('HEALDATAPLATFORM:' + hdp_id, 'provided_by', data_sources)
 
->>>>>>> bd319cb8
         # Step 5. Write KGX files.
         t = Transformer()
         t.process(
